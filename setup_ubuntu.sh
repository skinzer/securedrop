--- conflicted
+++ resolved
@@ -26,11 +26,7 @@
 red=$(tput setaf 1)
 normalcolor=$(tput sgr 0)
 
-<<<<<<< HEAD
-DEPENDENCIES='gnupg2 secure-delete haveged python-dev python-pip python-virtualenv mysql-server-5.5 libmysqlclient-dev phantomjs'
-=======
 DEPENDENCIES=$(grep -vE "^\s*#" install_files/document-requirements.txt  | tr "\n" " ")
->>>>>>> 9250cb39
 
 # no password prompt to install mysql-server
 mysql_root=$(head -c 20 /dev/urandom | python -c 'import sys, base64; print base64.b32encode(sys.stdin.read())')
