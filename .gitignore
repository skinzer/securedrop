*.py[cod]
*.asc
*.crt

# zipped and deb files
*.tgz
*.deb
# C extensions
*.so
*.tar.gz

# Packages
*.egg
*.egg-info
dist
build
eggs
parts
bin
var
sdist
develop-eggs
.installed.cfg
lib
lib64

# Installer logs
pip-log.txt

# Unit test / coverage reports
.coverage
.tox
nosetests.xml

# Translations
*.mo

# Mr Developer
.mr.developer.cfg
.project
.pydevproject
*.swp

# Vim temp files
*~
<<<<<<< HEAD

# Functional test logs
**/ghostdriver.log
=======
.vagrant
>>>>>>> 0113c72f
<|MERGE_RESOLUTION|>--- conflicted
+++ resolved
@@ -43,10 +43,6 @@
 
 # Vim temp files
 *~
-<<<<<<< HEAD
 
 # Functional test logs
 **/ghostdriver.log
-=======
-.vagrant
->>>>>>> 0113c72f
