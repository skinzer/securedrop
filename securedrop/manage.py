--- conflicted
+++ resolved
@@ -6,8 +6,15 @@
 import subprocess
 import unittest
 
+# We need to import config in each function because we're running the tests
+# directly, so it's important to set the environment correctly, depending on
+# development or testing, before importing config.
+#
+# TODO: do we need to store *_PIDFILE in the application config? It seems like
+# an implementation detail that is specifc to this management script.
 
 def start():
+    import config
     source_rc = subprocess.call(['start-stop-daemon', '--start', '-b', '--quiet', '--pidfile',
                                  config.SOURCE_PIDFILE, '--startas', '/bin/bash', '--', '-c', 'cd /vagrant/securedrop && python source.py'])
     journo_rc = subprocess.call(['start-stop-daemon', '--start', '-b', '--quiet', '--pidfile',
@@ -21,6 +28,7 @@
 
 
 def stop():
+    import config
     source_rc = subprocess.call(
         ['start-stop-daemon', '--stop', '--quiet', '--pidfile', config.SOURCE_PIDFILE])
     journo_rc = subprocess.call(
@@ -75,12 +83,7 @@
         shutil.rmtree(os.path.join(config.STORE_DIR, source_dir))
 
 def main():
-<<<<<<< HEAD
     valid_cmds = ["start", "stop", "test", "reset"]
-=======
-    valid_cmds = ["start", "test", "reset"]
-
->>>>>>> e8cfa2a3
     help_str = "./manage.py {{{0}}}".format(','.join(valid_cmds))
 
     if len(sys.argv) != 2 or sys.argv[1] not in valid_cmds:
