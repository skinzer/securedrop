$(function () {
  var all = $("#select_all");
  var none = $("#select_none");
  var checkboxes = $(":checkbox");

  all.css('cursor', 'pointer');
  none.css('cursor', 'pointer');

  all.click( function() { checkboxes.prop('checked', true); });
  none.click( function() { checkboxes.prop('checked', false); });

  $("#delete_collection").submit(function () {
    return confirm("Are you sure you want to delete this collection?");
  });
  $("#delete_collections").submit(function () {
    var num_checked = 0;

    // we don't want to delete the collections which aren't visible because they are filtered...
    $('ul#cols li:visible').each(function () {
      if ($(":checkbox", this).first().prop('checked')) num_checked++;
    });
    if (num_checked > 0) {
      var delete_collections = confirm("Are you sure you want to delete the " + num_checked + " selected collection" + (num_checked > 1 ? "s?" : "?"));
      if(delete_collections){
        // uncheck the invisible collections just before sending POST
        $('ul#cols li:not(:visible) :checkbox').attr('checked', false)
      }
      return delete_collections;
    }
    // Don't submit the form if no collections are selected
    return false;
  });

<<<<<<< HEAD
  $("#unread a").click(function(){
    $("#unread").html("unread: 0");
  });
=======
  var filter_codenames = function(value){
    if(value == ""){
      $('ul#cols li').show()
    } else {
      $('ul#cols li').hide()
      $('ul#cols li[data-source-designation*="' + value.replace(/"/g, "").toLowerCase() + '"]').show()
    }
  }

  $('#filter').keyup(function(){ filter_codenames(this.value) })

  filter_codenames($('#filter').val())

>>>>>>> a36b2b1e
});<|MERGE_RESOLUTION|>--- conflicted
+++ resolved
@@ -31,11 +31,10 @@
     return false;
   });
 
-<<<<<<< HEAD
   $("#unread a").click(function(){
     $("#unread").html("unread: 0");
   });
-=======
+
   var filter_codenames = function(value){
     if(value == ""){
       $('ul#cols li').show()
@@ -49,5 +48,4 @@
 
   filter_codenames($('#filter').val())
 
->>>>>>> a36b2b1e
 });