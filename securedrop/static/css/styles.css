* {
  box-sizing: border-box;
}

body {
  font-family: "HelveticaNeue-Light", "Helvetica Neue Light", "Helvetica Neue", Helvetica, Arial, "Lucida Grande", sans-serif;
  font-weight: 300;
  padding: 0px;
  margin: 0px;
}

h1, h2, h3 {
  font-weight: bold;
  text-align: center;
}
h1 {
  font-size: 30px;
}
h2 {
  font-size: 25px;
}

a {
  color: #7985aa;
}

.content {
  position: relative;
  margin: 15px auto;
  width: 1000px;
}

.document-actions {
  margin-bottom: 20px;
  text-align: left;
}
.doc-check {
  margin-right: 10px;
}

.panel {
  float: right;
  max-width: 800px;
  width: 100%;
  margin: 0 auto;
  padding: 40px 20px;
  border: 1px solid #c3c3c3;
}

#header {
  display: inline-block;
}
#header .powered {
  margin-top: 10px;
  font-size: 13px;
  text-transform: uppercase;
  text-align: center;
  color: #666666;
  letter-spacing: normal;
}

footer {
  clear: both;
  text-align: center;
  border-top: 1px dashed #f3f3f3;
  margin-top: 20px;
  padding-top: 20px;
  color: #9e9e9e;
}
a.text-link {
  color: #7985aa;
}

.grid {
  letter-spacing: -0.31em;
}

.grid-item {
  display: inline-block;
  letter-spacing: normal;
}

.logo {
  width: 250px;
  margin-right: 5px;
  margin-top: 20px;
}
.logo.small {
  width: 150px;
}

.option {
  display: inline-block;
  width: 30%;
  min-width: 300px;
  min-height: 275px;
  margin: 1%;
  padding: 25px;
  border: 1px solid #c3c3c3;
  vertical-align: top;
  position: relative;
}

.option.alt {
  background-color: #7985aa;
  color: white;
}

.option.selected {
  width: 500px;
  height: auto;
}

button, a.btn, .btn {
  background: #7985aa;
  box-sizing: border-box;
  padding: 10px 15px;
  border: 1px solid transparent;
  color: white;
  font-size: medium;
  cursor: pointer;
  text-align: center;
  text-decoration: none;
}

button:hover, a.btn:hover, .btn:hover {
  background: white;
  color: #7985aa;
  border: 1px solid #7985aa;
}

button.alt, a.btn.alt, .btn.alt {
  background: transparent;
  border: 1px solid white;
}
button.alt:hover, a.btn.alt:hover, .btn.alt:hover {
  background: white;
  color: #7985aa;
}

button.danger, a.danger, .btn.danger {
  background-color: #d55c5c
}
button.danger:hover, a.btn.danger:hover, .btn.danger:hover {
  background: white;
  border-color: #d55c5c;
  color: #d55c5c;
}
button.block, a.btn.block {
  text-decoration: none;
  min-width: 250px;
  margin-bottom: 20px;
}

button.small, a.btn.small, .btn.small {
  font-size: small;
  padding: 3px 10px;
}

.btn.primary {
  display: block;
  width: 50%;
  margin: 0 auto;
}

.select {
  border: 1px #C4C2C2 solid;
  padding: 3px 10px;
  font-size: small;
  color: #6F6F6F;
  margin-left: 5px;
}
.select:hover {
  border-color: #999;
  color: #333;
}

.warning {
  display: none;
  background-color: #ae3840;
  color: white;
  padding: 10px 0;
  width: 100%;
  text-align: center;
  font-size: small;
  box-sizing: border-box;
}

.warning a {
  color: white;
}

#warning-close {
  cursor: pointer;
}

p.serious {
  font-weight: bold;
  text-align: center;
  color: #ae3840;
}

.code {
  background: rgba(0, 0, 0, 0.05);
  box-sizing: border-box;
  padding: 10px 15px;
  border-bottom: 2px solid #ae3840;
  font-size: large;
  text-align: center;
}

.code-reminder {
  background: rgba(0, 0, 0, 0.05);
  box-sizing: border-box;
  padding: 5px 10px;
  text-align: center;
}

.snippet {
  border: 1px solid #c3c3c3;
}
.snippet .attachment {
  background-color: #f3f3f3;
  padding: 15px;
  width: 330px;
  display: inline-block;
  vertical-align: top;
}
.snippet .attachment .file-options {
  padding-top: 8px;
}
.snippet .attachment .upload-icon {
  display: inline-block;
  width: 100%;
  text-align: center;
  font-size: 52pt;
  color: rgba(0, 0, 0, 0.5);
}
.snippet .attachment input[type="file"] {
  background-color: rgba(0, 0, 0, 0.05);
  padding: 10px;
}
.snippet .message {
  display: inline-block;
  vertical-align: top;
  width: 420px;
}
.snippet .message textarea {
  padding: 10px;
  width: 416px;
  min-height: 160px;
  font-size: 12pt;
  border: none;
}
.snippet .message textarea:focus {
  outline: none;
}

.pull-bottom {
  position: absolute;
  bottom: 0px;
}

.pull-left {
  float: left;
}
.pull-right {
  float: right;
}

hr.cut-out {
  border-style: dashed;
  border-bottom: none;
  border-color: #c3c3c3;
}

hr.no-line {
  clear: both;
  border: none;
  height: 10px;
}

.clearfix {
  clear: both;
}

.center {
  text-align: center;
}

.flash {
  padding:10px;
  margin:10px;
  text-align: left;
  font-size: medium;
}

.notification {
  border:1px solid #8ed9f6;
  background-color: #e3f7fc;
  border-radius:10px;
  padding: 9px;
  font-size: medium;
  font-weight: normal;
}
.notification i {
  color: #4f7685;
  font-size: 18pt;
}
.error, .banner-warning {
  border:1px solid #F68E8E;
  background-color: #FCE3E3;
  border-radius:10px; }
.error i, .banner-warning i {
  color: #D62727;
  font-size: 18pt;
}

input.codename {
  width: 400px;
  padding: 10px;
  font-weight: bold; }

p#codename {
  font-weight:bold;
  /*
   * HACK: Firefox likes to add non-existent leading and/or trailing whitespace
   * to <span>s, but never does it to <p>s. This hack uses a <p> for the
   * codename so we can get the right copy behavior, and uses inline-block plus
   * tweaks the margin to make it look like a span
   */
  display:inline-block;
  margin:0;
}

#filter {
  font-family: monospace;
  padding: 5px;
  width: 250px;
}

#cols {
  padding: 0;
}
#cols li.source {
  background: #f3f3f3;
  border-bottom: 1px solid #f3f3f3;
  padding: 5px;
  margin-bottom: 10px;
  text-align: left;
}
#cols li.source .date {
  float: right;
  background-color: #999999;
  color: #ffffff;
  font-size: 10px;
  font-weight: bold;
  padding: 5px;
  margin: 5px;
}
#cols li.source .designation {
  display: inline-block;
  min-width: 260px;
}
#cols li.source .designation a {
  color: #333;
  text-decoration: none;
  font-weight: bold;
  margin: 5px;
  display: inline-block;
}
#cols li.source .submission-count {
  display: inline-block;
}
#cols li.source .submission-count span {
  border: 1px solid #dedede;
  padding: 3px;
  margin-right: 5px;
  font-size: 12px;
}
#cols li.source .submission-count span.unread {
  border: 0;
}

#replies .reply {
  border: 1px solid #999999;
  text-align: left;
  margin-bottom: 1em;
  border-radius: 5px;
}
#replies .reply .date {
  float: right;
  background-color: #999999;
  color: #ffffff;
  font-size: 10px;
  font-weight: bold;
  padding: 5px;
}
#replies .reply button {
  float: right;
  padding: 5px;
  background-color: inherit;
  color: #ff0000;
  font-size: 14px;
  border: 0;
  clear: right;
}
#replies .reply button:hover {
  border: 0;
  color: #000000;
}

.journalist-view-single {
  padding-top: 0px;
  text-align: center;
}

.submissions {
  padding-left: 0px;
}
.submission {
  background: #f3f3f3;
  border-bottom: 1px solid #f3f3f3;
  padding: 10px;
  margin-bottom: 10px;
  text-align: left;
}
.submission .file {
  min-width: 300px;
  display: inline-block;
}
.submission .file.reply {
  font-size: small;
}
.submission .info {
  font-size: 12px;
  color: #666666;
}

ul.plain {
  list-style: none;
}

a#already-have-codename {
  float:right;
  margin-right:12px;
  margin-top:10px;
  color:#888;
  text-decoration:none;
}

a#already-have-codename:hover {
  text-decoration:underline;
  color:#666;
}

<<<<<<< HEAD
.star{
    width: 14px;
    margin-left: auto;
    margin-right: auto;
    display: block;
}

.button-star{
    background-color: white;
    padding: 2px 2px 2px 2px;
    vertical-align: text-top;
    float: left;
=======
p.bubble {
    width:400px;
    position:absolute;
    background-color:#ffffff;
    left:115px;
    top:38px;
    border-radius:30px;
    border: 3px solid #666;
    padding: 10px 24px;
    display:none;
}

p.bubble:before {
    content:'';
    position:absolute;
    border-color: transparent transparent #666 #666;
    border-width: 25px;
    border-style: solid;
    left:30px;
    top:-50px;
    width:0px;
    height:0px;
}

p.bubble:after {
    content:'';
    position:absolute;
    border-color: transparent transparent #fff #fff;
    border-width: 25px;
    border-style: solid;
    left:33px;
    top:-43px;
    width:0px;
    height:0px;
}

p.breadcrumbs {
  text-align: left;
>>>>>>> 4fd01c98
}<|MERGE_RESOLUTION|>--- conflicted
+++ resolved
@@ -454,20 +454,6 @@
   color:#666;
 }
 
-<<<<<<< HEAD
-.star{
-    width: 14px;
-    margin-left: auto;
-    margin-right: auto;
-    display: block;
-}
-
-.button-star{
-    background-color: white;
-    padding: 2px 2px 2px 2px;
-    vertical-align: text-top;
-    float: left;
-=======
 p.bubble {
     width:400px;
     position:absolute;
@@ -506,5 +492,18 @@
 
 p.breadcrumbs {
   text-align: left;
->>>>>>> 4fd01c98
+}
+
+.star{
+    width: 14px;
+    margin-left: auto;
+    margin-right: auto;
+    display: block;
+}
+
+.button-star{
+    background-color: white;
+    padding: 2px 2px 2px 2px;
+    vertical-align: text-top;
+    float: left;
 }