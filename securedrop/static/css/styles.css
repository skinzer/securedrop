* {
  box-sizing: border-box;
}

body {
  font-family: "HelveticaNeue-Light", "Helvetica Neue Light", "Helvetica Neue", Helvetica, Arial, "Lucida Grande", sans-serif;
  font-weight: 300;
  padding: 0px;
  margin: 0px;
}

h1, h2, h3 {
  font-weight: bold;
  text-align: center;
}
h1 {
  font-size: 30px;
}
h2 {
  font-size: 25px;
}

a {
  color: #7985aa;
}

.content {
  position: relative;
  margin: 15px auto;
  width: 1000px;
}

.document-actions {
  margin-bottom: 20px;
  text-align: left;
}
.doc-check {
  margin-right: 10px;
}

.panel {
  float: right;
  max-width: 800px;
  width: 100%;
  margin: 0 auto;
  padding: 40px 20px;
  border: 1px solid #c3c3c3;
}

#header {
  display: inline-block;
}
#header .powered {
  margin-top: 10px;
  font-size: 13px;
  text-transform: uppercase;
  text-align: center;
  color: #666666;
  letter-spacing: normal;
}

footer {
  clear: both;
  text-align: center;
  border-top: 1px dashed #f3f3f3;
  margin-top: 20px;
  padding-top: 20px;
  color: #9e9e9e;
}
a.text-link {
  color: #7985aa;
}

.grid {
  letter-spacing: -0.31em;
}

.grid-item {
  display: inline-block;
  letter-spacing: normal;
}

.logo {
  width: 250px;
  margin-right: 5px;
  margin-top: 20px;
}
.logo.small {
  width: 150px;
}

.option {
  display: inline-block;
  width: 30%;
  min-width: 300px;
  min-height: 275px;
  margin: 1%;
  padding: 25px;
  border: 1px solid #c3c3c3;
  vertical-align: top;
  position: relative;
}

.option.alt {
  background-color: #7985aa;
  color: white;
}

.option.selected {
  width: 500px;
  height: auto;
}

button, a.btn, .btn {
  background: #7985aa;
  box-sizing: border-box;
  padding: 10px 15px;
  border: 1px solid transparent;
  color: white;
  font-size: medium;
  cursor: pointer;
  text-align: center;
  text-decoration: none;
}

button:hover, a.btn:hover, .btn:hover {
  background: white;
  color: #7985aa;
  border: 1px solid #7985aa;
}

button.alt, a.btn.alt, .btn.alt {
  background: transparent;
  border: 1px solid white;
}
button.alt:hover, a.btn.alt:hover, .btn.alt:hover {
  background: white;
  color: #7985aa;
}

button.danger, a.danger, .btn.danger {
  background-color: #d55c5c
}
button.danger:hover, a.btn.danger:hover, .btn.danger:hover {
  background: white;
  border-color: #d55c5c;
  color: #d55c5c;
}
button.block, a.btn.block {
  text-decoration: none;
  min-width: 250px;
  margin-bottom: 20px;
}

button.small, a.btn.small, .btn.small {
  font-size: small;
  padding: 3px 10px;
}

.btn.primary {
  display: block;
  width: 50%;
  margin: 0 auto;
}

.select {
  border: 1px #C4C2C2 solid;
  padding: 3px 10px;
  font-size: small;
  color: #6F6F6F;
  margin-left: 5px;
}
.select:hover {
  border-color: #999;
  color: #333;
}

.warning {
  display: none;
  background-color: #ae3840;
  color: white;
  padding: 10px 0;
  width: 100%;
  text-align: center;
  font-size: small;
  box-sizing: border-box;
}

.warning a {
  color: white;
}

#warning-close {
  cursor: pointer;
}

p.serious {
  font-weight: bold;
  text-align: center;
  color: #ae3840;
}

.code {
  background: rgba(0, 0, 0, 0.05);
  box-sizing: border-box;
  padding: 10px 15px;
  border-bottom: 2px solid #ae3840;
  font-size: large;
  text-align: center;
}

.code-reminder {
  background: rgba(0, 0, 0, 0.05);
  box-sizing: border-box;
  padding: 5px 10px;
  text-align: center;
}

.snippet {
  border: 1px solid #c3c3c3;
}
.snippet .attachment {
  background-color: #f3f3f3;
  padding: 15px;
  width: 330px;
  display: inline-block;
  vertical-align: top;
}
.snippet .attachment .file-options {
  padding-top: 8px;
}
.snippet .attachment .upload-icon {
  display: inline-block;
  width: 100%;
  text-align: center;
  font-size: 52pt;
  color: rgba(0, 0, 0, 0.5);
}
.snippet .attachment input[type="file"] {
  background-color: rgba(0, 0, 0, 0.05);
  padding: 10px;
}
.snippet .message {
  display: inline-block;
  vertical-align: top;
  width: 420px;
}
.snippet .message textarea {
  padding: 10px;
  width: 416px;
  min-height: 160px;
  font-size: 12pt;
  border: none;
}
.snippet .message textarea:focus {
  outline: none;
}

.pull-bottom {
  position: absolute;
  bottom: 0px;
}

.pull-left {
  float: left;
}
.pull-right {
  float: right;
}

hr.cut-out {
  border-style: dashed;
  border-bottom: none;
  border-color: #c3c3c3;
}

hr.no-line {
  clear: both;
  border: none;
  height: 10px;
}

.clearfix {
  clear: both;
}

.center {
  text-align: center;
}

.flash {
  padding:10px;;
  margin:10px;
  text-align: left;
  font-size: medium;
}

.notification {
  border:1px solid #8ed9f6;
  background-color: #e3f7fc;
  border-radius:10px;
  padding: 9px;
  font-size: medium;
  font-weight: normal;
  margin-bottom: 30px;
}
.notification i {
  color: #4f7685;
  font-size: 18pt;
}
.error, .banner-warning {
  border:1px solid #F68E8E;
  background-color: #FCE3E3;
  border-radius:10px; }
.error i, .banner-warning i {
  color: #D62727;
  font-size: 18pt;
}

input.codename {
  width: 400px;
  padding: 10px;
  font-weight: bold; }

p#codename {
  font-weight:bold;
  /*
   * HACK: Firefox likes to add non-existent leading and/or trailing whitespace
   * to <span>s, but never does it to <p>s. This hack uses a <p> for the
   * codename so we can get the right copy behavior, and uses inline-block plus
   * tweaks the margin to make it look like a span
   */
  display:inline-block;
  margin:0;
}

#filter {
  font-family: monospace;
  padding: 5px;
  width: 250px;
}

#cols {
  padding: 0;
}
#cols li.source {
  background: #f3f3f3;
  border-bottom: 1px solid #f3f3f3;
  padding: 5px;
  margin-bottom: 10px;
  text-align: left;
}
#cols li.source .date {
  float: right;
  background-color: #999999;
  color: #ffffff;
  font-size: 10px;
  font-weight: bold;
  padding: 5px;
  margin: 5px;
}
#cols li.source .designation {
  display: inline-block;
  min-width: 260px;
}
#cols li.source .designation a {
  color: #333;
  text-decoration: none;
  font-weight: bold;
  margin: 5px;
  display: inline-block;
}
#cols li.source .submission-count {
  display: inline-block;
}
#cols li.source .submission-count span {
  border: 1px solid #dedede;
  padding: 3px;
  margin-right: 5px;
  font-size: 12px;
}
#cols li.source .submission-count span.unread {
  border: 0;
}

#replies .reply {
  border: 1px solid #999999;
  text-align: left;
  margin-bottom: 1em;
  border-radius: 5px;
}
#replies .reply .date {
  float: right;
  background-color: #999999;
  color: #ffffff;
  font-size: 10px;
  font-weight: bold;
  padding: 5px;
}
#replies .reply button {
  float: right;
  padding: 5px;
  background-color: inherit;
  color: #ff0000;
  font-size: 14px;
  border: 0;
  clear: right;
}
#replies .reply button:hover {
  border: 0;
  color: #000000;
}

.journalist-view-single {
  padding-top: 0px;
  text-align: center;
}

.submissions {
  padding-left: 0px;
}
.submission {
  background: #f3f3f3;
  border-bottom: 1px solid #f3f3f3;
  padding: 10px;
  margin-bottom: 10px;
  text-align: left;
}
.submission .file {
  min-width: 300px;
  display: inline-block;
}
.submission .file.reply {
  font-size: small;
}
.submission .info {
  font-size: 12px;
  color: #666666;
}

ul.plain {
  list-style: none;
}

a#already-have-codename {
  float:right;
  margin-right:12px;
  margin-top:10px;
  color:#888;
  text-decoration:none;
}

a#already-have-codename:hover {
  text-decoration:underline;
  color:#666;
}

<<<<<<< HEAD
p.bubble {
    width:400px;
    position:absolute;
    background-color:#ffffff;
    left:115px;
    top:38px;
    border-radius:30px;
    border: 3px solid #666;
    padding: 10px 24px;
    display:none;
}

p.bubble:before {
    content:'';
    position:absolute;
    border-color: transparent transparent #666 #666;
    border-width: 25px;
    border-style: solid;
    left:30px;
    top:-50px;
    width:0px;
    height:0px;
}

p.bubble:after {
    content:'';
    position:absolute;
    border-color: transparent transparent #fff #fff;
    border-width: 25px;
    border-style: solid;
    left:33px;
    top:-43px;
    width:0px;
    height:0px;
}
=======
p.breadcrumbs {
  text-align: left;
}
>>>>>>> 9f657fcc
<|MERGE_RESOLUTION|>--- conflicted
+++ resolved
@@ -455,7 +455,6 @@
   color:#666;
 }
 
-<<<<<<< HEAD
 p.bubble {
     width:400px;
     position:absolute;
@@ -491,8 +490,7 @@
     width:0px;
     height:0px;
 }
-=======
+
 p.breadcrumbs {
   text-align: left;
-}
->>>>>>> 9f657fcc
+}