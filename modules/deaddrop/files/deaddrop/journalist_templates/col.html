{% extends "base.html" %}
{% block body %}
<div id="content" class="journalist-view-single">
<h2><span class="headline">Read documents</span></h2>
<p><a href="/">Back to latest submissions...</a></p>	
<h3>Collection from: <span class="code-name">{{ codename }}</span></h3>
<<<<<<< HEAD
<form action='/regenerate-code' method='post'>
  <input name="csrf_token" type="hidden" value="{{ csrf_token() }}"/>
  <input type='hidden' name='sid' value='{{ sid }}'>
  <input type='submit' value='Generate a new codename for this source'>
</form>
<p><br />Here are the documents available. The documents are stored encrypted for security. To read them, you will need to decrypt them using PGP.</p>
=======
>>>>>>> f344eefc

{% if docs %}
<p><br />Here are the documents available. The documents are stored encrypted for security. To read them, you will need to decrypt them using PGP.</p>
<form action="/delete" method="post">
<ul id="submissions">
{% for doc in docs %}
<li>
  <input type="checkbox" name="doc_names_selected" value="{{ doc.name }}" />
  {% if doc.name.startswith('reply-') %}
  <i>{{ doc.name }}</i> ({{ doc.size }} bytes sent {{ doc.date }})
  {% else %}
  <a href="/col/{{ sid }}/{{ doc.name }}">{{ doc.name }}</a> ({{ doc.size }} bytes uploaded {{ doc.date }})
  {% endif %}
</li>
{% endfor %}
<input name="csrf_token" type="hidden" value="{{ csrf_token() }}"/>
<input type="hidden" name="sid" value="{{ sid }}" autocomplete="off"/>
<p><input type="submit" value="Delete selected" /> (<span id="select_all">select all</span>, <span id="select_none">select none</span>)</p>
</ul>
</form>
{% else %}
<p><br />No documents to display.</p>
{% endif %}

{% if haskey %}
<p>You can write a secure reply to the person who submitted these documents:</p>
<form action="/reply" method="post" autocomplete="off">
  <input name="csrf_token" type="hidden" value="{{ csrf_token() }}"/>
  <input type="hidden" name="sid" value="{{ sid }}" autocomplete="off"/>
  <textarea name="msg" cols="72" rows="10" autocomplete="off"></textarea><br />
  <button id="reply-button" class="button-custom" type="submit">Submit</button>
</form>
{% else %}
<p>A key is currently being generated, which will enable you to write a secure reply to the person who submitted these documents.  Please check this page again in a few minutes if you would like to write a reply.
{% endif %}
</div>

{% endblock %}<|MERGE_RESOLUTION|>--- conflicted
+++ resolved
@@ -4,15 +4,11 @@
 <h2><span class="headline">Read documents</span></h2>
 <p><a href="/">Back to latest submissions...</a></p>	
 <h3>Collection from: <span class="code-name">{{ codename }}</span></h3>
-<<<<<<< HEAD
 <form action='/regenerate-code' method='post'>
   <input name="csrf_token" type="hidden" value="{{ csrf_token() }}"/>
   <input type='hidden' name='sid' value='{{ sid }}'>
   <input type='submit' value='Generate a new codename for this source'>
 </form>
-<p><br />Here are the documents available. The documents are stored encrypted for security. To read them, you will need to decrypt them using PGP.</p>
-=======
->>>>>>> f344eefc
 
 {% if docs %}
 <p><br />Here are the documents available. The documents are stored encrypted for security. To read them, you will need to decrypt them using PGP.</p>
