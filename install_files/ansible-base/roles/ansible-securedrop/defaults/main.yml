---
## Tor
tor_distribution_release: "trusty"
tor_wait_for_hidden_services: yes
tor_hidden_services_parent_dir: "/var/lib/tor/services"
tor_user: debian-tor
tor_DataDirectory: /var/lib/tor
securedrop_tor_user: "debian-tor"

# Configuring the tor hidden services
app_tor_instances:
  - ssh
  - source
  - document

mon_tor_instances:
  - ssh

sshHost: "app"
sshHostnameFile: "{{ tor_hidden_services_parent_dir }}/ssh/hostname"
documentHostnameFile: "{{ tor_hidden_services_parent_dir }}/document/hostname"
sourceHostnameFile: "{{ tor_hidden_services_parent_dir }}/source/hostname"
document_user: "journalist"

# Defaults for installing the fpf repo
fpf_distribution_release: "trusty"

# Defaults for install_app_depends.yml tasks
headerFilePath: "{{ securedrop_header_image_path }}"
AppGPGPublicKey: "{{ securedrop_app_gpg_public_key_path }}"
AppGPGFingerprint: "{{ securedrop_app_gpg_fingerprint }}"

# run_manage_py vars
manage_py_script: "{{ securedrop_code }}/manage.py start"

## Interface defaults
securedrop_data: "/var/lib/securedrop"
securedrop_code: "/var/www/securedrop"
securedrop_user: "www-data"

apache_user: "www-data"

apache_packages:
  - apache2-mpm-worker
  - libapache2-mod-wsgi
  - libapache2-mod-xsendfile

apache_files:
  - 'apache2.conf'
  - 'security'

apache_templates:
  - 'ports.conf'
  - 'sites-available/document.conf'
  - 'sites-available/source.conf'

apache_modules:
  - access_compat
  - authn_core
  - alias
  - authz_core
  - authz_host
  - authz_user
  - deflate
  - filter
  - dir
  - headers
  - mime
  - mpm_event
  - negotiation
  - reqtimeout
  - rewrite
  - wsgi
  - xsendfile

## TODO instead of hard coding disabled modules find intersection of
#apache_modules vs enabled modules
apache_disabled_modules:
  - auth_basic
  - authn_file
  - autoindex
  - env
  - setenvif
  - status

apache_sites:
  - source
  - document

app_deps:
  - gnupg2
  - haveged
  - python
  - python-pip
  - secure-delete
  - sqlite
  - apparmor-utils

dev_deps:
  - libssl-dev
  - python-dev
  - python-pip
  - firefox
  - xvfb

app_fpf_packages:
  - securedrop-app-code
  - securedrop-ossec-agent

mon_fpf_packages:
  - securedrop-ossec-server

# There only needs to be one ATHS for the document interface
document_aths:
  - journalist

# Build FPF deb packages

## System Hardening
app_apparmor_profiles:
  - usr.bin.tor
  - usr.lib.apache2.mpm-worker.apache2

distro_id: "ubuntu"
distro_codename: "trusty"

<<<<<<< HEAD
disabled_kernel_modules:
  - bluetooth
  - iwlwifi
=======
sysctl_flags:
  - name: "net.ipv4.tcp_max_syn_backlog"
    value: "4096"
  - name: "net.ipv4.tcp_syncookies"
    value: "1"
  - name: "net.ipv4.conf.all.rp_filter"
    value: "1"
  - name: "net.ipv4.conf.all.accept_source_route"
    value: "0"
  - name: "net.ipv4.conf.all.accept_redirects"
    value: "0"
  - name: "net.ipv4.conf.all.secure_redirects"
    value: "0"
  - name: "net.ipv4.conf.default.rp_filter"
    value: "1"
  - name: "net.ipv4.conf.default.accept_source_route"
    value: "0"
  - name: "net.ipv4.conf.default.accept_redirects"
    value: "0"
  - name: "net.ipv4.conf.default.secure_redirects"
    value: "0"
  - name: "net.ipv4.icmp_echo_ignore_broadcasts"
    value: "1"
  - name: "net.ipv4.ip_forward"
    value: "0"
  - name: "net.ipv4.conf.all.send_redirects"
    value: "0"
  - name: "net.ipv4.conf.default.send_redirects"
    value: "0"
  - name: "net.ipv6.conf.all.disable_ipv6"
    value: "1"
  - name: "net.ipv6.conf.default.disable_ipv6"
    value: "1"
  - name: "net.ipv6.conf.lo.disable_ipv6"
    value: "1"

ossec_group: "ossec"
ossec_config_path: "{{ ossec_root }}/etc/ossec.conf"
ossec_package_name: "ossec-agent"
>>>>>>> 304d6aae

# grsec vars
grub_pax:
  - /usr/sbin/grub-probe
  - /usr/sbin/grub-mkdevicemap
  - /usr/sbin/grub-setup
  - /usr/bin/grub-script-check
  - /usr/bin/grub-mount
<|MERGE_RESOLUTION|>--- conflicted
+++ resolved
@@ -124,11 +124,10 @@
 distro_id: "ubuntu"
 distro_codename: "trusty"
 
-<<<<<<< HEAD
 disabled_kernel_modules:
   - bluetooth
   - iwlwifi
-=======
+
 sysctl_flags:
   - name: "net.ipv4.tcp_max_syn_backlog"
     value: "4096"
@@ -168,7 +167,6 @@
 ossec_group: "ossec"
 ossec_config_path: "{{ ossec_root }}/etc/ossec.conf"
 ossec_package_name: "ossec-agent"
->>>>>>> 304d6aae
 
 # grsec vars
 grub_pax:
@@ -176,4 +174,4 @@
   - /usr/sbin/grub-mkdevicemap
   - /usr/sbin/grub-setup
   - /usr/bin/grub-script-check
-  - /usr/bin/grub-mount
+  - /usr/bin/grub-mount