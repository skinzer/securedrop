---
  # Repo and tor are installed in common role
- include: create_app_dirs.yml

- include: app_install_fpf_deb_pkgs.yml
  tags: non-development

- include: initialize_securedrop_app.yml

- include: install_and_harden_apache.yml
  tags: non-development

- include: configure_securedrop_worker.yml

<<<<<<< HEAD
- include: configure_haveged.yml
=======
- include: setup_cron.yml
>>>>>>> af5e3a6d
<|MERGE_RESOLUTION|>--- conflicted
+++ resolved
@@ -12,8 +12,6 @@
 
 - include: configure_securedrop_worker.yml
 
-<<<<<<< HEAD
-- include: configure_haveged.yml
-=======
 - include: setup_cron.yml
->>>>>>> af5e3a6d
+
+- include: configure_haveged.yml